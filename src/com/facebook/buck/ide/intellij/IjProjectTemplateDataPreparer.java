/*
 * Copyright 2015-present Facebook, Inc.
 *
 * Licensed under the Apache License, Version 2.0 (the "License"); you may
 * not use this file except in compliance with the License. You may obtain
 * a copy of the License at
 *
 *     http://www.apache.org/licenses/LICENSE-2.0
 *
 * Unless required by applicable law or agreed to in writing, software
 * distributed under the License is distributed on an "AS IS" BASIS, WITHOUT
 * WARRANTIES OR CONDITIONS OF ANY KIND, either express or implied. See the
 * License for the specific language governing permissions and limitations
 * under the License.
 */

package com.facebook.buck.ide.intellij;

import com.facebook.buck.ide.intellij.aggregation.AggregationMode;
import com.facebook.buck.ide.intellij.lang.android.AndroidResourceFolder;
import com.facebook.buck.ide.intellij.model.ContentRoot;
import com.facebook.buck.ide.intellij.model.DependencyType;
import com.facebook.buck.ide.intellij.model.IjLibrary;
import com.facebook.buck.ide.intellij.model.IjModule;
import com.facebook.buck.ide.intellij.model.IjModuleAndroidFacet;
import com.facebook.buck.ide.intellij.model.IjModuleType;
import com.facebook.buck.ide.intellij.model.IjProjectConfig;
import com.facebook.buck.ide.intellij.model.IjProjectElement;
import com.facebook.buck.ide.intellij.model.ModuleIndexEntry;
import com.facebook.buck.ide.intellij.model.folders.ExcludeFolder;
import com.facebook.buck.ide.intellij.model.folders.IjFolder;
import com.facebook.buck.ide.intellij.model.folders.IjResourceFolderType;
import com.facebook.buck.ide.intellij.model.folders.IjSourceFolder;
import com.facebook.buck.ide.intellij.model.folders.ResourceFolder;
import com.facebook.buck.ide.intellij.model.folders.TestFolder;
import com.facebook.buck.io.file.MorePaths;
import com.facebook.buck.io.filesystem.ProjectFilesystem;
import com.facebook.buck.jvm.core.JavaPackageFinder;
import com.facebook.buck.util.MoreCollectors;
import com.google.common.annotations.VisibleForTesting;
import com.google.common.base.Joiner;
import com.google.common.collect.ImmutableCollection;
import com.google.common.collect.ImmutableList;
import com.google.common.collect.ImmutableListMultimap;
import com.google.common.collect.ImmutableMap;
import com.google.common.collect.ImmutableSet;
import com.google.common.collect.ImmutableSortedSet;
import com.google.common.collect.Maps;
import com.google.common.collect.Ordering;
import java.io.IOException;
import java.nio.file.FileVisitResult;
import java.nio.file.FileVisitor;
import java.nio.file.Path;
import java.nio.file.Paths;
import java.nio.file.attribute.BasicFileAttributes;
import java.util.Collections;
import java.util.HashMap;
import java.util.HashSet;
import java.util.List;
import java.util.Map;
import java.util.Optional;
import java.util.Set;
import java.util.function.Function;
import java.util.stream.Stream;
import javax.annotation.Nullable;

/**
 * Does the converting of abstract data structures to a format immediately consumable by the
 * StringTemplate-based templates employed by {@link IjProjectWriter}. This is a separate class
 * mainly for testing convenience.
 */
@VisibleForTesting
public class IjProjectTemplateDataPreparer {
  private static final String ANDROID_MANIFEST_TEMPLATE_PARAMETER = "android_manifest";
  private static final String APK_PATH_TEMPLATE_PARAMETER = "apk_path";
  private static final String ASSETS_FOLDER_TEMPLATE_PARAMETER = "asset_folder";
  private static final String PROGUARD_CONFIG_TEMPLATE_PARAMETER = "proguard_config";
  private static final String RESOURCES_RELATIVE_PATH_TEMPLATE_PARAMETER = "res";

  private static final String EMPTY_STRING = "";

  private final JavaPackageFinder javaPackageFinder;
  private final IjModuleGraph moduleGraph;
  private final ProjectFilesystem projectFilesystem;
  private final IjProjectConfig projectConfig;
  private final IjSourceRootSimplifier sourceRootSimplifier;
  private final ImmutableSet<Path> referencedFolderPaths;
  private final ImmutableSet<Path> filesystemTraversalBoundaryPaths;
  private final ImmutableSet<IjModule> modulesToBeWritten;
  private final ImmutableSet<IjLibrary> librariesToBeWritten;

  public IjProjectTemplateDataPreparer(
      JavaPackageFinder javaPackageFinder,
      IjModuleGraph moduleGraph,
      ProjectFilesystem projectFilesystem,
      IjProjectConfig projectConfig) {
    this.javaPackageFinder = javaPackageFinder;
    this.moduleGraph = moduleGraph;
    this.projectFilesystem = projectFilesystem;
    this.projectConfig = projectConfig;
    this.sourceRootSimplifier = new IjSourceRootSimplifier(javaPackageFinder);
    this.modulesToBeWritten = createModulesToBeWritten(moduleGraph);
    this.librariesToBeWritten = moduleGraph.getLibraries();
    this.filesystemTraversalBoundaryPaths =
        createFilesystemTraversalBoundaryPathSet(modulesToBeWritten);
    this.referencedFolderPaths = createReferencedFolderPathsSet(modulesToBeWritten);
  }

  private static void addPathAndParents(Set<Path> pathSet, Path path) {
    do {
      pathSet.add(path);
      path = path.getParent();
    } while (path != null && !pathSet.contains(path));
  }

  public static ImmutableSet<Path> createReferencedFolderPathsSet(ImmutableSet<IjModule> modules) {
    Set<Path> pathSet = new HashSet<>();
    for (IjModule module : modules) {
      addPathAndParents(pathSet, module.getModuleBasePath());
      for (IjFolder folder : module.getFolders()) {
        addPathAndParents(pathSet, folder.getPath());
      }
    }
    return ImmutableSet.copyOf(pathSet);
  }

  public ImmutableSet<Path> createFilesystemTraversalBoundaryPathSet(
      ImmutableSet<IjModule> modules) {
    return Stream.concat(
            modules.stream().map(IjModule::getModuleBasePath),
            Stream.of(projectConfig.getProjectPaths().getIdeaConfigDir()))
        .collect(MoreCollectors.toImmutableSet());
  }

  public static ImmutableSet<Path> createPackageLookupPathSet(IjModuleGraph moduleGraph) {
    ImmutableSet.Builder<Path> builder = ImmutableSet.builder();

    for (IjModule module : moduleGraph.getModules()) {
      for (IjFolder folder : module.getFolders()) {
        if (!folder.getWantsPackagePrefix()) {
          continue;
        }
        Optional<Path> firstJavaFile =
            folder
                .getInputs()
                .stream()
                .filter(input -> input.getFileName().toString().endsWith(".java"))
                .findFirst();
        if (firstJavaFile.isPresent()) {
          builder.add(firstJavaFile.get());
        }
      }
    }

    return builder.build();
  }

  private ImmutableSet<IjModule> createModulesToBeWritten(IjModuleGraph graph) {
    Path rootModuleBasePath = Paths.get(projectConfig.getProjectRoot());
    boolean hasRootModule =
        graph
            .getModules()
            .stream()
            .anyMatch(module -> rootModuleBasePath.equals(module.getModuleBasePath()));

    ImmutableSet<IjModule> supplementalModules = ImmutableSet.of();
    if (!hasRootModule) {
      supplementalModules =
          ImmutableSet.of(
              IjModule.builder()
                  .setModuleBasePath(rootModuleBasePath)
                  .setTargets(ImmutableSet.of())
                  .setModuleType(IjModuleType.UNKNOWN_MODULE)
                  .build());
    }

    return Stream.concat(graph.getModules().stream(), supplementalModules.stream())
        .collect(MoreCollectors.toImmutableSet());
  }

  public ImmutableSet<IjModule> getModulesToBeWritten() {
    return modulesToBeWritten;
  }

  public ImmutableSet<IjLibrary> getLibrariesToBeWritten() {
    return librariesToBeWritten;
  }

  private ImmutableList<ContentRoot> createContentRoots(
      final IjModule module,
      Path contentRootPath,
      ImmutableCollection<IjFolder> folders,
      final Path moduleLocationBasePath) {
    ImmutableListMultimap<Path, IjFolder> simplifiedFolders =
        sourceRootSimplifier.simplify(
            contentRootPath.toString().isEmpty() ? 0 : contentRootPath.getNameCount(),
            folders,
            moduleLocationBasePath,
            filesystemTraversalBoundaryPaths);
    IjFolderToIjSourceFolderTransform transformToFolder =
        new IjFolderToIjSourceFolderTransform(module);
    Map<String, List<IjSourceFolder>> sources = Maps.newTreeMap();
    sources.put(contentRootPath.toString(), Collections.emptyList());
    simplifiedFolders
        .asMap()
        .forEach(
            (contentRoot, contentRootFolders) -> {
              List<IjSourceFolder> sourceFolders =
                  contentRootFolders
                      .stream()
<<<<<<< HEAD
                      .map(transformToFolder::apply)
                      .filter(folder -> !(folder.getType().equals("excludeFolder")
                          && (folder.getUrl().contains("/res")
                          || folder.getUrl().contains("/assets")
                          || folder.getUrl().contains("/src"))))
=======
                      .map(transformToFolder)
>>>>>>> d27071e5
                      .sorted()
                      .collect(MoreCollectors.toImmutableList());
              sources.put(contentRoot.toString(), sourceFolders);
            });
    ImmutableList.Builder<ContentRoot> contentRootsBuilder = ImmutableList.builder();
    for (Map.Entry<String, List<IjSourceFolder>> entry : sources.entrySet()) {
      String url =
          IjProjectPaths.toModuleDirRelativeString(
              Paths.get(entry.getKey()), moduleLocationBasePath);
      contentRootsBuilder.add(
          ContentRoot.builder().setUrl(url).setFolders(entry.getValue()).build());
    }
    return contentRootsBuilder.build();
  }

  public ImmutableCollection<IjFolder> createExcludes(final IjModule module) throws IOException {
    final Path moduleBasePath = module.getModuleBasePath();
    if (!projectFilesystem.exists(moduleBasePath)) {
      return ImmutableList.of();
    }
    final ImmutableList.Builder<IjFolder> excludesBuilder = ImmutableList.builder();
    projectFilesystem.walkRelativeFileTree(
        moduleBasePath,
        new FileVisitor<Path>() {
          @Override
          public FileVisitResult preVisitDirectory(Path dir, BasicFileAttributes attrs)
              throws IOException {
            // This is another module that's nested in this one. The entire subtree will be handled
            // When we create excludes for that module.
            if (filesystemTraversalBoundaryPaths.contains(dir) && !moduleBasePath.equals(dir)) {
              return FileVisitResult.SKIP_SUBTREE;
            }

            if (isRootAndroidResourceDirectory(module, dir)) {
              return FileVisitResult.SKIP_SUBTREE;
            }

            if (!referencedFolderPaths.contains(dir)) {
              excludesBuilder.add(new ExcludeFolder(dir));
              return FileVisitResult.SKIP_SUBTREE;
            }

            return FileVisitResult.CONTINUE;
          }

          @Override
          public FileVisitResult visitFile(Path file, BasicFileAttributes attrs)
              throws IOException {
            return FileVisitResult.CONTINUE;
          }

          @Override
          public FileVisitResult visitFileFailed(Path file, IOException exc) throws IOException {
            return FileVisitResult.CONTINUE;
          }

          @Override
          public FileVisitResult postVisitDirectory(Path dir, IOException exc) throws IOException {
            return FileVisitResult.CONTINUE;
          }
        },
        false);
    return excludesBuilder.build();
  }

  private boolean isRootAndroidResourceDirectory(IjModule module, Path dir) {
    if (!module.getAndroidFacet().isPresent()) {
      return false;
    }

    for (Path resourcePath : module.getAndroidFacet().get().getResourcePaths()) {
      if (dir.equals(resourcePath)) {
        return true;
      }
    }

    return false;
  }

  public ImmutableList<ContentRoot> getContentRoots(IjModule module) throws IOException {
    Path moduleBasePath = module.getModuleBasePath();
    Path moduleLocation = module.getModuleImlFilePath();
    final Path moduleLocationBasePath =
        (moduleLocation.getParent() == null) ? Paths.get("") : moduleLocation.getParent();
    ImmutableList<IjFolder> sourcesAndExcludes =
        Stream.concat(module.getFolders().stream(), createExcludes(module).stream())
            .sorted()
            .collect(MoreCollectors.toImmutableList());
    return createContentRoots(module, moduleBasePath, sourcesAndExcludes, moduleLocationBasePath);
  }

  public ImmutableSet<IjSourceFolder> getGeneratedSourceFolders(final IjModule module) {
    return module
        .getGeneratedSourceCodeFolders()
        .stream()
        .map(new IjFolderToIjSourceFolderTransform(module))
        .collect(MoreCollectors.toImmutableSortedSet());
  }

  public ImmutableSet<DependencyEntry> getDependencies(IjModule module) {
    ImmutableMap<IjProjectElement, DependencyType> deps = moduleGraph.getDepsFor(module);
    IjDependencyListBuilder dependencyListBuilder = new IjDependencyListBuilder();

    for (Map.Entry<IjProjectElement, DependencyType> entry : deps.entrySet()) {
      IjProjectElement element = entry.getKey();
      DependencyType dependencyType = entry.getValue();
      element.addAsDependency(dependencyType, dependencyListBuilder);
    }
    return dependencyListBuilder.build();
  }

  public Optional<String> getFirstResourcePackageFromDependencies(IjModule module) {
    ImmutableMap<IjModule, DependencyType> deps = moduleGraph.getDependentModulesFor(module);
    for (IjModule dep : deps.keySet()) {
      Optional<IjModuleAndroidFacet> facet = dep.getAndroidFacet();
      if (facet.isPresent()) {
        Optional<String> packageName = facet.get().getPackageName();
        if (packageName.isPresent()) {
          return packageName;
        }
      }
    }
    return Optional.empty();
  }

  public ImmutableSortedSet<ModuleIndexEntry> getModuleIndexEntries() {
    String moduleGroupName = projectConfig.getModuleGroupName();
    boolean needToPutModuleToGroup = !moduleGroupName.isEmpty();
    return modulesToBeWritten
        .stream()
        .map(
            module -> {
              Path moduleOutputFilePath = module.getModuleImlFilePath();
              String fileUrl =
                  projectConfig.getProjectPaths().toProjectDirRelativeUrl(moduleOutputFilePath);
              Path moduleOutputFileRelativePath =
                  Paths.get(
                      projectConfig
                          .getProjectPaths()
                          .toProjectDirRelativeString(moduleOutputFilePath));
              // The root project module cannot belong to any group.
              String group =
                  (module.getModuleBasePath().toString().isEmpty() || !needToPutModuleToGroup)
                      ? null
                      : moduleGroupName;
              return ModuleIndexEntry.builder()
                  .setFileUrl(fileUrl)
                  .setFilePath(moduleOutputFileRelativePath)
                  .setGroup(group)
                  .build();
            })
        .collect(MoreCollectors.toImmutableSortedSet(Ordering.natural()));
  }

  public Map<String, Object> getAndroidProperties(IjModule module) {
    Map<String, Object> androidProperties = new HashMap<>();
    Optional<IjModuleAndroidFacet> androidFacetOptional = module.getAndroidFacet();

    boolean isAndroidFacetPresent = androidFacetOptional.isPresent();
    androidProperties.put("enabled", isAndroidFacetPresent);

    Path basePath = module.getModuleBasePath();

    Optional<Path> extraCompilerOutputPath = projectConfig.getExtraCompilerOutputModulesPath();
    if (isAndroidFacetPresent
        || (extraCompilerOutputPath.isPresent()
            && basePath.toString().contains(extraCompilerOutputPath.get().toString()))) {
      addAndroidCompilerOutputPath(androidProperties, module, basePath);
    }

    if (!isAndroidFacetPresent) {
      return androidProperties;
    }

    IjModuleAndroidFacet androidFacet = androidFacetOptional.get();

    androidProperties.put("is_android_library_project", androidFacet.isAndroidLibrary());
    androidProperties.put("project_type", androidFacet.getAndroidProjectType().getId());
    androidProperties.put("autogenerate_sources", androidFacet.autogenerateSources());
    androidProperties.put(
        "disallow_user_configuration",
        projectConfig.isAggregatingAndroidResourceModulesEnabled()
            && projectConfig.getAggregationMode() != AggregationMode.NONE);

    addAndroidApkPaths(androidProperties, module, basePath, androidFacet);
    addAndroidAssetPaths(androidProperties, module, androidFacet);
    addAndroidGenPath(androidProperties, androidFacet, basePath);
    addAndroidManifestPath(androidProperties, basePath, androidFacet);
    addAndroidProguardPath(androidProperties, androidFacet);
    addAndroidResourcePaths(androidProperties, module, androidFacet);

    return androidProperties;
  }

  private void addAndroidApkPaths(
      Map<String, Object> androidProperties,
      IjModule module,
      Path moduleBasePath,
      IjModuleAndroidFacet androidFacet) {
    if (androidFacet.isAndroidLibrary()) {
      return;
    }

    Path apkPath =
        moduleBasePath
            .relativize(Paths.get(""))
            .resolve(IjAndroidHelper.getAndroidApkDir(projectFilesystem))
            .resolve(Paths.get("").relativize(moduleBasePath))
            .resolve(module.getName() + ".apk");
    androidProperties.put(APK_PATH_TEMPLATE_PARAMETER, apkPath);
  }

  private void addAndroidAssetPaths(
      Map<String, Object> androidProperties, IjModule module, IjModuleAndroidFacet androidFacet) {
    if (androidFacet.isAndroidLibrary()) {
      return;
    }
    ImmutableSet<Path> assetPaths = androidFacet.getAssetPaths();
    if (assetPaths.isEmpty()) {
      return;
    }
    Set<Path> relativeAssetPaths = new HashSet<>(assetPaths.size());
    Path moduleBase = module.getModuleBasePath();
    for (Path assetPath : assetPaths) {
      relativeAssetPaths.add(moduleBase.relativize(assetPath));
    }
    androidProperties.put(
        ASSETS_FOLDER_TEMPLATE_PARAMETER, "/" + Joiner.on(";/").join(relativeAssetPaths));
  }

  private void addAndroidGenPath(
      Map<String, Object> androidProperties,
      IjModuleAndroidFacet androidFacet,
      Path moduleBasePath) {
    Path genPath = moduleBasePath.relativize(androidFacet.getGeneratedSourcePath());
    androidProperties.put("module_gen_path", "/" + MorePaths.pathWithUnixSeparators(genPath));
  }

  private void addAndroidManifestPath(
      Map<String, Object> androidProperties,
      Path moduleBasePath,
      IjModuleAndroidFacet androidFacet) {
    Optional<Path> androidManifestPath = getAndroidManifestPath(androidFacet);

    if (!androidManifestPath.isPresent()) {
      return;
    }

    Path manifestPath =
        projectFilesystem
            .resolve(moduleBasePath)
            .relativize(projectFilesystem.resolve(androidManifestPath.get()));

    if (!"AndroidManifest.xml".equals(manifestPath.toString())) {
      androidProperties.put(ANDROID_MANIFEST_TEMPLATE_PARAMETER, "/" + manifestPath);
    }
  }

  private Optional<Path> getAndroidManifestPath(IjModuleAndroidFacet androidFacet) {
    ImmutableSet<Path> androidManifestPaths = androidFacet.getManifestPaths();

    if (androidManifestPaths.size() == 1) {
      return Optional.of(androidManifestPaths.iterator().next());
    }

    if (projectConfig.isGeneratingAndroidManifestEnabled()) {
      Optional<String> packageName = androidFacet.getPackageName();
      if (packageName.isPresent()) {
        return Optional.of(
            androidFacet
                .getGeneratedSourcePath()
                .resolve(packageName.get().replace('.', '/'))
                .resolve("AndroidManifest.xml"));
      } else if (androidManifestPaths.size() > 0) {
        return Optional.of(androidManifestPaths.iterator().next());
      }
    }

    return projectConfig.getAndroidManifest();
  }

  private void addAndroidProguardPath(
      Map<String, Object> androidProperties, IjModuleAndroidFacet androidFacet) {
    androidFacet
        .getProguardConfigPath()
        .ifPresent(
            proguardPath ->
                androidProperties.put(PROGUARD_CONFIG_TEMPLATE_PARAMETER, proguardPath));
  }

  private void addAndroidResourcePaths(
      Map<String, Object> androidProperties, IjModule module, IjModuleAndroidFacet androidFacet) {
    ImmutableSet<Path> resourcePaths = androidFacet.getResourcePaths();
    if (resourcePaths.isEmpty()) {
      androidProperties.put(RESOURCES_RELATIVE_PATH_TEMPLATE_PARAMETER, EMPTY_STRING);
    } else {
      Set<String> relativeResourcePaths = new HashSet<>(resourcePaths.size());
      Path moduleBase = module.getModuleBasePath();
      for (Path resourcePath : resourcePaths) {
        relativeResourcePaths.add(
            IjProjectPaths.toModuleDirRelativeString(resourcePath, moduleBase));
      }

      androidProperties.put(
          RESOURCES_RELATIVE_PATH_TEMPLATE_PARAMETER, Joiner.on(";").join(relativeResourcePaths));
    }
  }

  /**
   * IntelliJ may not be able to find classes on the compiler output path if the jars are retrieved
   * from the network cache.
   */
  private void addAndroidCompilerOutputPath(
      Map<String, Object> androidProperties, IjModule module, Path moduleBasePath) {
    // The compiler output path is relative to the project root
    Optional<Path> compilerOutputPath = module.getCompilerOutputPath();
    if (compilerOutputPath.isPresent()) {
      androidProperties.put(
          "compiler_output_path",
          IjProjectPaths.toModuleDirRelativeString(compilerOutputPath.get(), moduleBasePath));
    }
  }

  private class IjFolderToIjSourceFolderTransform implements Function<IjFolder, IjSourceFolder> {
    private Path moduleBasePath;
    private Optional<IjModuleAndroidFacet> androidFacet;

    IjFolderToIjSourceFolderTransform(IjModule module) {
      moduleBasePath = module.getModuleBasePath();
      androidFacet = module.getAndroidFacet();
    }

    @Override
    public IjSourceFolder apply(IjFolder input) {
      String packagePrefix;
      if (input instanceof AndroidResourceFolder
          && androidFacet.isPresent()
          && androidFacet.get().getPackageName().isPresent()) {
        packagePrefix = androidFacet.get().getPackageName().get();
      } else {
        packagePrefix = getPackagePrefix(input);
      }
      return createSourceFolder(input, moduleBasePath, packagePrefix);
    }

    private IjSourceFolder createSourceFolder(
        IjFolder folder, Path moduleLocationBasePath, @Nullable String packagePrefix) {
      Path relativeOutputPath = null;
      IjResourceFolderType ijResourceFolderType = IjResourceFolderType.JAVA_RESOURCE;
      if (folder instanceof ResourceFolder) {
        ResourceFolder resourceFolder = (ResourceFolder) folder;
        relativeOutputPath = resourceFolder.getRelativeOutputPath();
        ijResourceFolderType = resourceFolder.getResourceFolderType();
      }

      return IjSourceFolder.builder()
          .setType(folder.getIjName())
          .setUrl(
              IjProjectPaths.toModuleDirRelativeString(folder.getPath(), moduleLocationBasePath))
          .setPath(folder.getPath())
          .setIsTestSource(folder instanceof TestFolder)
          .setIsResourceFolder(folder.isResourceFolder())
          .setIjResourceFolderType(ijResourceFolderType)
          .setRelativeOutputPath(relativeOutputPath)
          .setPackagePrefix(packagePrefix)
          .build();
    }

    @Nullable
    private String getPackagePrefix(IjFolder folder) {
      if (!folder.getWantsPackagePrefix()) {
        return null;
      }
      Path fileToLookupPackageIn;
      if (!folder.getInputs().isEmpty()
          && folder.getInputs().first().getParent().equals(folder.getPath())) {
        fileToLookupPackageIn = folder.getInputs().first();
      } else {
        fileToLookupPackageIn = folder.getPath().resolve("notfound");
      }
      String packagePrefix = javaPackageFinder.findJavaPackage(fileToLookupPackageIn);
      if (packagePrefix.isEmpty()) {
        // It doesn't matter either way, but an empty prefix looks confusing.
        return null;
      }
      return packagePrefix;
    }
  }
}<|MERGE_RESOLUTION|>--- conflicted
+++ resolved
@@ -208,15 +208,11 @@
               List<IjSourceFolder> sourceFolders =
                   contentRootFolders
                       .stream()
-<<<<<<< HEAD
-                      .map(transformToFolder::apply)
+                      .map(transformToFolder)
                       .filter(folder -> !(folder.getType().equals("excludeFolder")
                           && (folder.getUrl().contains("/res")
                           || folder.getUrl().contains("/assets")
                           || folder.getUrl().contains("/src"))))
-=======
-                      .map(transformToFolder)
->>>>>>> d27071e5
                       .sorted()
                       .collect(MoreCollectors.toImmutableList());
               sources.put(contentRoot.toString(), sourceFolders);
