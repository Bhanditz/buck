--- conflicted
+++ resolved
@@ -197,18 +197,6 @@
             filesystemTraversalBoundaryPaths);
     IjFolderToIjSourceFolderTransform transformToFolder =
         new IjFolderToIjSourceFolderTransform(module);
-<<<<<<< HEAD
-    ImmutableSortedSet<IjSourceFolder> sourceFolders =
-        simplifiedFolders
-            .stream()
-            .map(transformToFolder::apply)
-            .filter(folder -> !(folder.getType().equals("excludeFolder")
-                && (folder.getUrl().contains("/res")
-                || folder.getUrl().contains("/assets")
-                || folder.getUrl().contains("/src"))))
-            .collect(MoreCollectors.toImmutableSortedSet(Ordering.natural()));
-    return ContentRoot.builder().setUrl(url).setFolders(sourceFolders).build();
-=======
     Map<String, List<IjSourceFolder>> sources = Maps.newTreeMap();
     sources.put(contentRootPath.toString(), Collections.emptyList());
     simplifiedFolders
@@ -219,6 +207,10 @@
                   contentRootFolders
                       .stream()
                       .map(transformToFolder::apply)
+                      .filter(folder -> !(folder.getType().equals("excludeFolder")
+                          && (folder.getUrl().contains("/res")
+                          || folder.getUrl().contains("/assets")
+                          || folder.getUrl().contains("/src"))))
                       .sorted()
                       .collect(MoreCollectors.toImmutableList());
               sources.put(contentRoot.toString(), sourceFolders);
@@ -232,7 +224,6 @@
           ContentRoot.builder().setUrl(url).setFolders(entry.getValue()).build());
     }
     return contentRootsBuilder.build();
->>>>>>> 91500e75
   }
 
   public ImmutableCollection<IjFolder> createExcludes(final IjModule module) throws IOException {
@@ -450,43 +441,18 @@
       Map<String, Object> androidProperties,
       Path moduleBasePath,
       IjModuleAndroidFacet androidFacet) {
-    Optional<Path> androidManifestPath = getAndroidManifestPath(androidFacet);
-
-    if (!androidManifestPath.isPresent()) {
-      return;
-    }
-
-    Path manifestPath =
-        projectFilesystem
-            .resolve(moduleBasePath)
-            .relativize(projectFilesystem.resolve(androidManifestPath.get()));
-
+    Optional<Path> androidManifestPath = androidFacet.getManifestPath();
+    Path manifestPath;
+    if (androidManifestPath.isPresent()) {
+      manifestPath =
+          projectFilesystem.resolve(moduleBasePath).relativize(androidManifestPath.get());
+    } else {
+      manifestPath =
+          moduleBasePath.relativize(Paths.get("").resolve("android_res/AndroidManifest.xml"));
+    }
     if (!"AndroidManifest.xml".equals(manifestPath.toString())) {
       androidProperties.put(ANDROID_MANIFEST_TEMPLATE_PARAMETER, "/" + manifestPath);
     }
-  }
-
-  private Optional<Path> getAndroidManifestPath(IjModuleAndroidFacet androidFacet) {
-    ImmutableSet<Path> androidManifestPaths = androidFacet.getManifestPaths();
-
-    if (androidManifestPaths.size() == 1) {
-      return Optional.of(androidManifestPaths.iterator().next());
-    }
-
-    if (projectConfig.isGeneratingAndroidManifestEnabled()) {
-      Optional<String> packageName = androidFacet.getPackageName();
-      if (packageName.isPresent()) {
-        return Optional.of(
-            androidFacet
-                .getGeneratedSourcePath()
-                .resolve(packageName.get().replace('.', '/'))
-                .resolve("AndroidManifest.xml"));
-      } else if (androidManifestPaths.size() > 0) {
-        return Optional.of(androidManifestPaths.iterator().next());
-      }
-    }
-
-    return projectConfig.getAndroidManifest();
   }
 
   private void addAndroidProguardPath(
