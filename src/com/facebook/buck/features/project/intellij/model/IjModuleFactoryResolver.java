--- conflicted
+++ resolved
@@ -74,16 +74,16 @@
 
   /**
    * @param targetNode node which may use annotation processors.
-<<<<<<< HEAD
    * @return path to the kapt output if any kapt processors are configured for the given node.
    */
   Optional<Path> getKaptAnnotationOutputPath(TargetNode<? extends JvmLibraryArg> targetNode);
-=======
+
+  /**
+   * @param targetNode node which may use annotation processors.
    * @return path to the annotation processor output of the associated abi target if any annotation
    *     proceessors are configured for the given node.
    */
   Optional<Path> getAbiAnnotationOutputPath(TargetNode<? extends JvmLibraryArg> targetNode);
->>>>>>> 8aca9d46
 
   /**
    * @param targetNode node which may specify it's own compiler output path.
